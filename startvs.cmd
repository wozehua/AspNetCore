--- conflicted
+++ resolved
@@ -17,14 +17,6 @@
 
 SET sln=%1
 
-<<<<<<< HEAD
-=======
-IF NOT EXIST "%DOTNET_ROOT%\dotnet.exe" (
-    echo .NET Core has not yet been installed. Run `build.cmd -restore` to install tools
-    exit /b 1
-)
-
->>>>>>> 0926b93b
 IF "%sln%"=="" (
     echo Error^: Expected argument ^<SLN_FILE^>
     echo Usage^: startvs.cmd ^<SLN_FILE^>
